--- conflicted
+++ resolved
@@ -89,16 +89,7 @@
         &self.device()
     }
 
-<<<<<<< HEAD
-     fn synchronize(&self) -> Result<(), ::framework::Error> {
-        match self.device() {
-        	&DeviceType::Cuda(ref ctx) => Ok(try!(ctx.synchronize())),
-			#[cfg(any(feature = "native", feature = "opencl"))]
-        	_ => Err(::framework::Error::Implementation(format!("CUDA backend does not have a CUDA context."))),
-        }
-=======
     fn synchronize(&self) -> Result<(), ::framework::Error> {
         Ok(try!(self.device().synchronize()))
->>>>>>> 1b0ea593
     }
 }